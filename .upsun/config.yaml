applications:
<<<<<<< HEAD
  trackfutura-v2:
    source:
      root: .
    type: python:3.12
    
    dependencies:
      python3:
        pip: ">=23.0"
      nodejs:
        npm: ">=18"
    
    build:
      flavor: none
    
    web:
      commands:
        start: "cd backend && gunicorn config.wsgi:application --bind 0.0.0.0:$PORT"
    
    hooks:
      build: |
        set -e
        
        echo "=== BUILDING TRACKFUTURA FRONTEND + BACKEND ==="
        echo "Current directory: $(pwd)"
        echo "Listing files: $(ls -la)"
        
        echo "=== Step 1: Build React Frontend ==="
        cd frontend
        echo "Frontend directory contents: $(ls -la)"
        npm ci --production=false
        npm run build
        echo "Frontend build completed, dist contents: $(ls -la dist/)"
        cd ..
        
        echo "=== Step 2: Install Python Dependencies ==="
        cd backend
        pip install -r requirements.txt
        cd ..
        
        echo "=== Step 3: Copy Frontend to Django Static ==="
        mkdir -p backend/staticfiles/
        cp -r frontend/dist/* backend/staticfiles/
        echo "Copied frontend files to staticfiles: $(ls -la backend/staticfiles/)"
        
        echo "=== Step 4: Collect Django Static Files ==="
        cd backend
        python manage.py collectstatic --noinput --clear
        echo "Static files collection completed"
        
        echo "=== BUILD COMPLETED SUCCESSFULLY ==="
      
      deploy: |
        cd backend
        python manage.py migrate --noinput
    
    relationships:
      database: postgresql:postgresql
=======
  backend:
    source:
      root: backend
    type: python:3.12
    size: S
    build:
      flavor: none
    dependencies:
      python3:
        pip: "24.0"
    hooks:
      build: |
        set -e
        echo "🚀 Starting TrackFutura build..."
        pip install --upgrade pip
        pip install -r requirements.txt
        export DJANGO_SETTINGS_MODULE=config.settings_upsun
        python manage.py collectstatic --noinput --clear
        python manage.py migrate --noinput
        echo "✅ Build complete!"
    web:
      commands:
        start: "gunicorn config.wsgi:application --bind 0.0.0.0:$PORT --workers 2"
      locations:
        "/":
          passthru: true
        "/static":
          root: "staticfiles"
          expires: 86400
        "/media":
          root: "media"
          expires: 3600
    mounts:
      "media":
        source: "local"
        source_path: "media"
    variables:
      env:
        DJANGO_SETTINGS_MODULE: "config.settings_upsun"
        DEBUG: "False"
        PYTHONPATH: "/app/backend"
    relationships:
      database: "postgresql:postgresql"
>>>>>>> 99b20e90

services:
  postgresql:
    type: postgresql:15
<<<<<<< HEAD
=======
    size: S
    disk: 1024
>>>>>>> 99b20e90

routes:
  "https://{default}/":
    type: upstream
<<<<<<< HEAD
    upstream: "trackfutura-v2:http"
=======
    upstream: "backend:http"
  "https://www.{default}/":
    type: redirect
    to: "https://{default}/"
>>>>>>> 99b20e90
<|MERGE_RESOLUTION|>--- conflicted
+++ resolved
@@ -1,6 +1,6 @@
+# TrackFutura deployment with integrated React frontend - Force rebuild v3
 applications:
-<<<<<<< HEAD
-  trackfutura-v2:
+  trackfutura:
     source:
       root: .
     type: python:3.12
@@ -57,69 +57,12 @@
     
     relationships:
       database: postgresql:postgresql
-=======
-  backend:
-    source:
-      root: backend
-    type: python:3.12
-    size: S
-    build:
-      flavor: none
-    dependencies:
-      python3:
-        pip: "24.0"
-    hooks:
-      build: |
-        set -e
-        echo "🚀 Starting TrackFutura build..."
-        pip install --upgrade pip
-        pip install -r requirements.txt
-        export DJANGO_SETTINGS_MODULE=config.settings_upsun
-        python manage.py collectstatic --noinput --clear
-        python manage.py migrate --noinput
-        echo "✅ Build complete!"
-    web:
-      commands:
-        start: "gunicorn config.wsgi:application --bind 0.0.0.0:$PORT --workers 2"
-      locations:
-        "/":
-          passthru: true
-        "/static":
-          root: "staticfiles"
-          expires: 86400
-        "/media":
-          root: "media"
-          expires: 3600
-    mounts:
-      "media":
-        source: "local"
-        source_path: "media"
-    variables:
-      env:
-        DJANGO_SETTINGS_MODULE: "config.settings_upsun"
-        DEBUG: "False"
-        PYTHONPATH: "/app/backend"
-    relationships:
-      database: "postgresql:postgresql"
->>>>>>> 99b20e90
 
 services:
   postgresql:
     type: postgresql:15
-<<<<<<< HEAD
-=======
-    size: S
-    disk: 1024
->>>>>>> 99b20e90
 
 routes:
   "https://{default}/":
     type: upstream
-<<<<<<< HEAD
-    upstream: "trackfutura-v2:http"
-=======
-    upstream: "backend:http"
-  "https://www.{default}/":
-    type: redirect
-    to: "https://{default}/"
->>>>>>> 99b20e90
+    upstream: "trackfutura:http"