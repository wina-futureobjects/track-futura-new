import React, { useState, useEffect } from 'react';
import {
  Box,
  Typography,
  Paper,
  Tabs,
  Tab,
  Button,
  TextField,
  Table,
  TableBody,
  TableCell,
  TableContainer,
  TableHead,
  TableRow,
  Dialog,
  DialogActions,
  DialogContent,
  DialogContentText,
  DialogTitle,
  Select,
  MenuItem,
  InputLabel,
  FormControl,
  CircularProgress,
  Card,
  CardContent,
  IconButton,
  Chip,
  InputAdornment,
  Snackbar,
  Alert,
  Switch,
  FormControlLabel,
  Breadcrumbs,
  Menu,
  Autocomplete,
} from '@mui/material';



import {
  Add as AddIcon,
  Search as SearchIcon,
  Edit as EditIcon,
  Delete as DeleteIcon,
  Person as PersonIcon,
  Business as BusinessIcon,
  SupervisorAccount as AdminIcon,
  CheckCircle as CheckCircleIcon,
  Facebook as FacebookIcon,
  Instagram as InstagramIcon,
  LinkedIn as LinkedInIcon,
  MusicVideo as MusicVideoIcon,
  Cancel as CancelIcon
} from '@mui/icons-material';
import { apiFetch } from '../../utils/api';
import { getCurrentUser } from '../../utils/auth';

interface User {
  id: number;
  username: string;
  email: string;
  is_active: boolean;
  company_name?: string | null;
  company_id?: number | null;
  date_joined: string;
  global_role?: {
    role: string;
    role_display: string;
  };
}



interface Company {
  id: number;
  name: string;
  status: string;
  status_display: string;
  description: string | null;
  created_at: string;
  updated_at: string;
}

interface BrightdataConfig {
  id: number;
  name: string;
  platform: string;
  platform_display: string;
  description: string | null;
  dataset_id: string;
  is_active: boolean;
  created_at: string;
  updated_at: string;
}

interface BrightdataConfigPayload {
  name: string;
  platform: string;
  dataset_id: string;
  description: string;
  is_active: boolean;
  api_token?: string;
}

interface UserUpdateFields {
  username?: string;
  email?: string;
  role?: string;
  is_active?: boolean;
  company_id?: number | null;
}

interface CompanyUpdateFields {
  name?: string;
  status?: string;
  description?: string | null;
}

const SuperAdminDashboard = () => {
  const [activeTab, setActiveTab] = useState(0);
  const [users, setUsers] = useState<User[]>([]);
  const [companies, setCompanies] = useState<Company[]>([]);
  const [loading, setLoading] = useState(true);
  const [search, setSearch] = useState('');
  const [roleFilter, setRoleFilter] = useState<string>('all');
  const [openUserDialog, setOpenUserDialog] = useState(false);
  const [openCompanyDialog, setOpenCompanyDialog] = useState(false);
  const [newUser, setNewUser] = useState({
    username: '',
    email: '',
    role: 'user',
    company_id: null as number | null,
  });

  const [newCompany, setNewCompany] = useState({
    name: '',
    status: 'active',
    description: '',
  });
  const [error, setError] = useState<string | null>(null);
  
  // Scraper configuration dialog state
  const [brightdataDialogOpen, setBrightdataDialogOpen] = useState(false);
  const [brightdataForm, setBrightdataForm] = useState({
    name: '',
    platform: '',
    description: '',
    apiToken: '',
    datasetId: '',
    isActive: true,
  });
  const [brightdataConfigs, setBrightdataConfigs] = useState<BrightdataConfig[]>([]);
  const [brightdataLoading, setBrightdataLoading] = useState(false);
  const [isSubmitting, setIsSubmitting] = useState(false);
  const [isCreatingUser, setIsCreatingUser] = useState(false);
  const [isCreatingCompany, setIsCreatingCompany] = useState(false);
  const [editConfigId, setEditConfigId] = useState<number | null>(null);
  const [deleteDialogOpen, setDeleteDialogOpen] = useState(false);
  const [configToDelete, setConfigToDelete] = useState<number | null>(null);
  const [deleteUserDialogOpen, setDeleteUserDialogOpen] = useState(false);
  const [userToDelete, setUserToDelete] = useState<number | null>(null);
  const [deleteCompanyDialogOpen, setDeleteCompanyDialogOpen] = useState(false);
  const [companyToDelete, setCompanyToDelete] = useState<number | null>(null);
  const [editCompanyDialogOpen, setEditCompanyDialogOpen] = useState(false);
  const [editingCompany, setEditingCompany] = useState<Company | null>(null);
  const [originalCompany, setOriginalCompany] = useState<Company | null>(null);
  const [successMessage, setSuccessMessage] = useState<string | null>(null);
  const [roleMenuAnchor, setRoleMenuAnchor] = useState<null | HTMLElement>(null);
  const [selectedUserId, setSelectedUserId] = useState<number | null>(null);
  const [roleChangeDialogOpen, setRoleChangeDialogOpen] = useState(false);
  const [pendingRoleChange, setPendingRoleChange] = useState<{ userId: number; newRole: string } | null>(null);
  const [statusChangeDialogOpen, setStatusChangeDialogOpen] = useState(false);
  const [pendingStatusChange, setPendingStatusChange] = useState<{ userId: number; newStatus: boolean } | null>(null);
  const [companyStatusChangeDialogOpen, setCompanyStatusChangeDialogOpen] = useState(false);
  const [pendingCompanyStatusChange, setPendingCompanyStatusChange] = useState<{ companyId: number; oldStatus: string; newStatus: string } | null>(null);
  const [stats, setStats] = useState({
    totalUsers: 0,
    totalOrgs: 0,
    totalProjects: 0,
    totalCompanies: 0,
    superAdmins: 0,
    tenantAdmins: 0,
    regularUsers: 0,
  });

  // User edit state
  const [editingUser, setEditingUser] = useState<User | null>(null);
  const [editUserDialogOpen, setEditUserDialogOpen] = useState(false);
  const [editUserForm, setEditUserForm] = useState({
    username: '',
    email: '',
    role: '',
    is_active: true,
    company_id: null as number | null,
  });

  useEffect(() => {
    fetchDashboardData();
  }, []);

  // Fetch Brightdata configurations when Scrapper Configuration tab is active
  useEffect(() => {
    if (activeTab === 2) {
      fetchBrightdataConfigs();
    }
  }, [activeTab]);

  const fetchBrightdataConfigs = async () => {
    try {
      setBrightdataLoading(true);
      const response = await apiFetch('/api/brightdata/configs/');
      if (!response.ok) {
        throw new Error('Failed to fetch configurations');
      }
      const responseData = await response.json();
      const data = responseData.results || responseData;
      const configsArray = Array.isArray(data) ? data : [];
      setBrightdataConfigs(configsArray);
    } catch (error) {
      console.error('Error fetching scraper configs:', error);
    } finally {
      setBrightdataLoading(false);
    }
  };

  const handleCreateBrightdataConfig = async () => {
    // Validate required fields
    if (!brightdataForm.name || !brightdataForm.platform || !brightdataForm.datasetId) {
      setSuccessMessage('Please fill in all required fields');
      return;
    }

    // For new configurations, API token is required
    if (editConfigId === null && !brightdataForm.apiToken) {
      setSuccessMessage('API token is required for new configurations');
      return;
    }

    // For editing, if API token is provided, validate it's not just whitespace
    if (editConfigId !== null && brightdataForm.apiToken && brightdataForm.apiToken.trim() === '') {
      setSuccessMessage('API token cannot be empty. Leave the field empty to keep existing token.');
      return;
    }

    try {
      setIsSubmitting(true);
      
      const payload: BrightdataConfigPayload = {
        name: brightdataForm.name,
        platform: brightdataForm.platform,
        dataset_id: brightdataForm.datasetId,
        description: brightdataForm.description || '',
        is_active: brightdataForm.isActive,
      };
      
      // Only include API token for new configs or if the user has entered a new one
      if (brightdataForm.apiToken) {
        payload.api_token = brightdataForm.apiToken;
      }
      
      const url = editConfigId !== null 
        ? `/api/brightdata/configs/${editConfigId}/` 
        : '/api/brightdata/configs/';
      
      const method = editConfigId !== null ? 'PATCH' : 'POST';
      
      const response = await apiFetch(url, {
        method,
        headers: {
          'Content-Type': 'application/json',
        },
        body: JSON.stringify(payload),
      });

      if (!response.ok) {
        const errorData = await response.json();
        throw new Error(errorData.error || 'Failed to save configuration');
      }

      setSuccessMessage(editConfigId !== null ? 'Configuration updated successfully!' : 'Configuration created successfully!');
      setBrightdataDialogOpen(false);
      setBrightdataForm({ name: '', platform: '', description: '', apiToken: '', datasetId: '', isActive: true });
      setEditConfigId(null);
      fetchBrightdataConfigs(); // Refresh the list
    } catch (error: unknown) {
      console.error('Error saving config:', error);
      const errorMessage = error instanceof Error ? error.message : 'Error saving configuration. Please try again.';
      setSuccessMessage(errorMessage);
    } finally {
      setIsSubmitting(false);
    }
  };

  const handleEditConfig = (config: BrightdataConfig) => {
    setEditConfigId(config.id);
    setBrightdataForm({
      name: config.name,
      platform: config.platform,
      description: config.description || '',
      apiToken: '', // Don't set API token for security
      datasetId: config.dataset_id,
      isActive: config.is_active,
    });
    setBrightdataDialogOpen(true);
  };

  const handleDeleteClick = (configId: number) => {
    setConfigToDelete(configId);
    setDeleteDialogOpen(true);
  };

  const handleConfirmDelete = async () => {
    if (configToDelete === null) return;
    
    try {
      setBrightdataLoading(true);
      const response = await apiFetch(`/api/brightdata/configs/${configToDelete}/`, {
        method: 'DELETE',
      });

      if (!response.ok) {
        throw new Error('Failed to delete configuration');
      }

      setSuccessMessage('Configuration deleted successfully');
      fetchBrightdataConfigs();
    } catch (error) {
      console.error('Error deleting config:', error);
      setSuccessMessage('Failed to delete configuration');
    } finally {
      setBrightdataLoading(false);
      setDeleteDialogOpen(false);
      setConfigToDelete(null);
    }
  };

  const handleCancelDelete = () => {
    setDeleteDialogOpen(false);
    setConfigToDelete(null);
  };

  const fetchDashboardData = async () => {
    try {
      setLoading(true);
      await Promise.all([
        fetchUsers(),
        fetchCompanies(),
        fetchStats(),
      ]);
    } catch (error) {
      console.error('Error fetching dashboard data:', error);
      setError('Failed to load dashboard data.');
    } finally {
      setLoading(false);
    }
  };

  const fetchUsers = async () => {
    try {
      const response = await apiFetch('/api/admin/users/');
      if (response.ok) {
        const data = await response.json();
        setUsers(Array.isArray(data) ? data : data.results || []);
      } else {
        throw new Error('Failed to fetch users');
      }
    } catch (error) {
      console.error('Error fetching users:', error);
      setError('Failed to load users.');
    }
  };

  const fetchCompanies = async () => {
    try {
      const response = await apiFetch('/api/admin/companies/');
      if (response.ok) {
        const data = await response.json();
        setCompanies(Array.isArray(data) ? data : data.results || []);
      } else {
        throw new Error('Failed to fetch companies');
      }
    } catch (error) {
      console.error('Error fetching companies:', error);
      setError('Failed to load companies.');
    }
  };

  const fetchStats = async () => {
    try {
      const response = await apiFetch('/api/admin/stats/');
      if (response.ok) {
        const data = await response.json();
        setStats(data);
      } else {
        throw new Error('Failed to fetch stats');
      }
    } catch (error) {
      console.error('Error fetching stats:', error);
    }
  };



  const handleTabChange = (_: React.SyntheticEvent, newValue: number) => {
    setActiveTab(newValue);
  };

  const handleCreateUser = async () => {
    try {
      setIsCreatingUser(true);
      setError(null);
      
      // Validate required fields
      if (!newUser.username || !newUser.email) {
        setError('Username and email are required');
        return;
      }

      // Validate company selection for non-super admin users
      if (newUser.role !== 'super_admin' && !newUser.company_id) {
        setError('Company is required for non-super admin users');
        return;
      }

      const response = await apiFetch('/api/admin/users/', {
        method: 'POST',
        headers: {
          'Content-Type': 'application/json',
        },
        body: JSON.stringify(newUser),
      });

      if (!response.ok) {
        const errorData = await response.json();
        
        // Handle different types of error responses
        let errorMessage = 'Failed to create user';
        
        if (errorData.error) {
          errorMessage = errorData.error;
        } else if (errorData.detail) {
          errorMessage = errorData.detail;
        } else if (errorData.message) {
          errorMessage = errorData.message;
        } else if (errorData.non_field_errors) {
          errorMessage = errorData.non_field_errors.join(', ');
        } else if (typeof errorData === 'object') {
          // Handle field-specific validation errors
          const fieldErrors = Object.entries(errorData)
            .map(([field, errors]) => {
              if (Array.isArray(errors)) {
                return `${field}: ${errors.join(', ')}`;
              }
              return `${field}: ${errors}`;
            })
            .join('; ');
          
          if (fieldErrors) {
            errorMessage = fieldErrors;
          }
        }
        
        throw new Error(errorMessage);
      }

      const result = await response.json();
      setOpenUserDialog(false);
      fetchUsers();
      fetchStats(); // Refresh stats after creating user
      resetNewUser();
      
      // Show success message
      setSuccessMessage(result.message || 'User created successfully. Welcome email sent.');
    } catch (error) {
      console.error('Error creating user:', error);
      setError(error instanceof Error ? error.message : 'Failed to create user');
    } finally {
      setIsCreatingUser(false);
    }
  };

  const handleCreateCompany = async () => {
    try {
      setIsCreatingCompany(true);
      setError(null);
      
      const response = await apiFetch('/api/admin/companies/', {
        method: 'POST',
        headers: {
          'Content-Type': 'application/json',
        },
        body: JSON.stringify(newCompany),
      });

      if (!response.ok) {
        const errorData = await response.json();
        
        // Handle different types of error responses
        let errorMessage = 'Failed to create company';
        
        if (errorData.error) {
          errorMessage = errorData.error;
        } else if (errorData.detail) {
          errorMessage = errorData.detail;
        } else if (errorData.message) {
          errorMessage = errorData.message;
        } else if (errorData.non_field_errors) {
          errorMessage = errorData.non_field_errors.join(', ');
        } else if (typeof errorData === 'object') {
          // Handle field-specific validation errors
          const fieldErrors = Object.entries(errorData)
            .map(([field, errors]) => {
              if (Array.isArray(errors)) {
                return `${field}: ${errors.join(', ')}`;
              }
              return `${field}: ${errors}`;
            })
            .join('; ');
          
          if (fieldErrors) {
            errorMessage = fieldErrors;
          }
        }
        
        throw new Error(errorMessage);
      }

      setOpenCompanyDialog(false);
      fetchCompanies();
      fetchStats(); // Refresh stats after creating company
      setNewCompany({
        name: '',
        status: 'active',
        description: '',
      });
      setSuccessMessage('Company created successfully!');
    } catch (error) {
      console.error('Error creating company:', error);
      setError(error instanceof Error ? error.message : 'Failed to create company');
    } finally {
      setIsCreatingCompany(false);
    }
  };

  const handleChangeUserRole = async (userId: number, newRole: string) => {
    try {
      const response = await apiFetch(`/api/admin/users/${userId}/role/`, {
        method: 'PATCH',
        headers: {
          'Content-Type': 'application/json',
        },
        body: JSON.stringify({ role: newRole }),
      });

      if (!response.ok) {
        throw new Error('Failed to update user role');
      }

      // Get the updated user data from the response
      const updatedUser = await response.json();
      
      // Update the user in the local state with the complete updated data
      setUsers(users.map(user => 
        user.id === userId 
          ? { 
              ...user, 
              username: updatedUser.username,
              email: updatedUser.email,
              is_active: updatedUser.is_active,
              // Use the company info from the response (could be null if user has no company)
              company_name: updatedUser.company_name,
              company_id: updatedUser.company_id,
              date_joined: updatedUser.date_joined,
              global_role: updatedUser.global_role
            }
          : user
      ));

      setSuccessMessage('User role updated successfully');
    } catch (error) {
      console.error('Error updating user role:', error);
      setError('Failed to update user role');
    }
  };

  const handleDeleteUserClick = (userId: number) => {
    setUserToDelete(userId);
    setDeleteUserDialogOpen(true);
  };

  const handleConfirmDeleteUser = async () => {
    if (userToDelete === null) return;
    
    try {
      const response = await apiFetch(`/api/admin/users/${userToDelete}/`, {
        method: 'DELETE',
      });

      if (!response.ok) {
        const errorData = await response.json();
        throw new Error(errorData.error || 'Failed to delete user');
      }

      fetchUsers();
      fetchStats(); // Refresh stats after deleting user
      setSuccessMessage('User deleted successfully');
    } catch (error) {
      console.error('Error deleting user:', error);
      setError(error instanceof Error ? error.message : 'Failed to delete user');
    } finally {
      setDeleteUserDialogOpen(false);
      setUserToDelete(null);
    }
  };

  const handleCancelDeleteUser = () => {
    setDeleteUserDialogOpen(false);
    setUserToDelete(null);
  };

  const handleDeleteCompanyClick = (companyId: number) => {
    setCompanyToDelete(companyId);
    setDeleteCompanyDialogOpen(true);
  };

  const handleConfirmDeleteCompany = async () => {
    if (companyToDelete === null) return;
    
    try {
      const response = await apiFetch(`/api/admin/companies/${companyToDelete}/`, {
        method: 'DELETE',
      });

      if (!response.ok) {
        throw new Error('Failed to delete company');
      }

      fetchCompanies();
      fetchStats(); // Refresh stats after deleting company
      setSuccessMessage('Company deleted successfully');
    } catch (error) {
      console.error('Error deleting company:', error);
      setError('Failed to delete company');
    } finally {
      setDeleteCompanyDialogOpen(false);
      setCompanyToDelete(null);
    }
  };

  const handleCancelDeleteCompany = () => {
    setDeleteCompanyDialogOpen(false);
    setCompanyToDelete(null);
  };

  const handleEditCompanyClick = (company: Company) => {
    setEditingCompany(company);
    setOriginalCompany(company);
    setEditCompanyDialogOpen(true);
  };

  const handleUpdateCompany = async () => {
    if (!editingCompany || !originalCompany) return;

    // Check if status has changed
    if (editingCompany.status !== originalCompany.status) {
      // Show confirmation dialog for status change
      setPendingCompanyStatusChange({ 
        companyId: editingCompany.id, 
        oldStatus: originalCompany.status, 
        newStatus: editingCompany.status 
      });
      setCompanyStatusChangeDialogOpen(true);
      return;
    }

    // If no status change, proceed with normal update
    await performCompanyUpdate();
  };

  const performCompanyUpdate = async () => {
    if (!editingCompany || !originalCompany) return;

    // Create an object with only the fields that have changed
    const changedFields: CompanyUpdateFields = {};
    
    // Compare each field with the original company data
    if (editingCompany.name !== originalCompany.name) {
      changedFields.name = editingCompany.name;
    }
    
    if (editingCompany.status !== originalCompany.status) {
      changedFields.status = editingCompany.status;
    }
    
    if (editingCompany.description !== originalCompany.description) {
      changedFields.description = editingCompany.description;
    }

    // If no fields have changed, show a message and return early
    if (Object.keys(changedFields).length === 0) {
      setSuccessMessage('No changes detected');
      return;
    }

    try {
      const response = await apiFetch(`/api/admin/companies/${editingCompany.id}/`, {
        method: 'PATCH',
        headers: {
          'Content-Type': 'application/json',
        },
        body: JSON.stringify(changedFields),
      });

      if (!response.ok) {
        throw new Error('Failed to update company');
      }

      // Get the updated company data from the response
      const updatedCompany = await response.json();

      // Update the company in the local state with the response data
      setCompanies(prevCompanies => 
        prevCompanies.map(company => 
          company.id === editingCompany.id 
            ? { ...company, ...updatedCompany }
            : company
        )
      );

      setEditCompanyDialogOpen(false);
      setEditingCompany(null);
      setOriginalCompany(null);
      setSuccessMessage('Company updated successfully');
    } catch (error) {
      console.error('Error updating company:', error);
      setError('Failed to update company');
    }
  };

  const handleCancelEditCompany = () => {
    setEditCompanyDialogOpen(false);
    setEditingCompany(null);
    setOriginalCompany(null);
  };

  const handleConfirmRoleChange = async () => {
    if (pendingRoleChange) {
      const currentUser = getCurrentUser();
      
      // Check if the user is trying to change their own role
      if (currentUser && currentUser.id === pendingRoleChange.userId) {
        setError('You cannot change your own role.');
        setRoleChangeDialogOpen(false);
        setPendingRoleChange(null);
        return;
      }
      
      try {
        // Use the role-specific endpoint for all role changes
        await handleChangeUserRole(pendingRoleChange.userId, pendingRoleChange.newRole);
        
        setRoleChangeDialogOpen(false);
        setPendingRoleChange(null);
      } catch (error) {
        console.error('Error updating user role:', error);
        setError('Failed to update user role');
      }
    }
  };

  const handleCancelRoleChange = () => {
    setRoleChangeDialogOpen(false);
    setPendingRoleChange(null);
  };

  const handleChangeUserStatus = async (userId: number, newStatus: boolean) => {
    try {
      const response = await apiFetch(`/api/admin/users/${userId}/`, {
        method: 'PATCH',
        headers: {
          'Content-Type': 'application/json',
        },
        body: JSON.stringify({ is_active: newStatus }),
      });

      if (!response.ok) {
        throw new Error('Failed to update user status');
      }

      // Get the updated user data from the response
      const updatedUser = await response.json();
      console.log('Status update response:', updatedUser); // Debug log
      
      // Update the user in the local state with the complete updated data
      setUsers(prevUsers => 
        prevUsers.map(user => 
          user.id === userId 
            ? { 
                ...user, 
                username: updatedUser.username,
                email: updatedUser.email,
                is_active: updatedUser.is_active,
                // Use the company info from the response (could be null if user has no company)
                company_name: updatedUser.company_name,
                company_id: updatedUser.company_id,
                date_joined: updatedUser.date_joined,
                global_role: updatedUser.global_role
              }
            : user
        )
      );

      setSuccessMessage(`User status updated successfully to ${newStatus ? 'Active' : 'Inactive'}`);
    } catch (error) {
      console.error('Error updating user status:', error);
      setError('Failed to update user status');
    }
  };

  const handleStatusChangeClick = (userId: number, currentStatus: boolean) => {
    setPendingStatusChange({ userId, newStatus: !currentStatus });
    setStatusChangeDialogOpen(true);
  };

  const handleConfirmStatusChange = async () => {
    if (pendingStatusChange) {
      const currentUser = getCurrentUser();
      
      // Check if the user is trying to change their own status
      if (currentUser && currentUser.id === pendingStatusChange.userId) {
        setError('You cannot change your own status.');
        setStatusChangeDialogOpen(false);
        setPendingStatusChange(null);
        return;
      }
      
      await handleChangeUserStatus(pendingStatusChange.userId, pendingStatusChange.newStatus);
      setStatusChangeDialogOpen(false);
      setPendingStatusChange(null);
    }
  };

  const handleCancelStatusChange = () => {
    setStatusChangeDialogOpen(false);
    setPendingStatusChange(null);
  };



  const handleConfirmCompanyStatusChange = async () => {
    if (pendingCompanyStatusChange && editingCompany) {
      // Update the editing company with the new status
      setEditingCompany({ ...editingCompany, status: pendingCompanyStatusChange.newStatus });
      setCompanyStatusChangeDialogOpen(false);
      setPendingCompanyStatusChange(null);
      // Perform the actual update
      await performCompanyUpdate();
    }
  };

  const handleCancelCompanyStatusChange = () => {
    setCompanyStatusChangeDialogOpen(false);
    setPendingCompanyStatusChange(null);
  };

  const resetNewUser = () => {
    setNewUser({
      username: '',
      email: '',
      role: 'user',
      company_id: null,
    });
  };

  const filteredUsers = users.filter(user => {
    const matchesSearch = user.username.toLowerCase().includes(search.toLowerCase()) ||
                         user.email.toLowerCase().includes(search.toLowerCase()) ||
                         (user.company_name && user.company_name.toLowerCase().includes(search.toLowerCase()));
    
    const matchesRoleFilter = roleFilter === 'all' || 
                             user.global_role?.role === roleFilter;
    
    return matchesSearch && matchesRoleFilter;
  });

  const filteredCompanies = companies.filter(company => 
    company.name.toLowerCase().includes(search.toLowerCase()) ||
    (company.description && company.description.toLowerCase().includes(search.toLowerCase()))
  );

  const getRoleChip = (role: string | undefined, userId: number) => {
    if (!role) return null;
    
    const handleClick = (event: React.MouseEvent<HTMLElement>) => {
      setRoleMenuAnchor(event.currentTarget);
      setSelectedUserId(userId);
    };
    
    const handleClose = () => {
      setRoleMenuAnchor(null);
      setSelectedUserId(null);
    };
    
    const handleRoleChange = (newRole: string) => {
      if (selectedUserId) {
        // If changing to super_admin, check if user is already in Future Objects company
        if (newRole === 'super_admin') {
          const futureObjectsCompany = companies.find(company => 
            company.name.toLowerCase() === 'future objects' && company.status === 'active'
          );
          
          if (!futureObjectsCompany) {
            setError('Future Objects company not found. Please create the Future Objects company first.');
            handleClose();
            return;
          }
          
          // Find the current user to check their company
          const currentUser = users.find(user => user.id === selectedUserId);
          if (currentUser && currentUser.company_id !== futureObjectsCompany.id) {
            // User is not in Future Objects company, show warning and require company change first
            setError('To assign Super Admin role, the user must first be assigned to the Future Objects company. Please change the user\'s company to Future Objects first, then change the role.');
            handleClose();
            return;
          }
          
          // User is already in Future Objects company, proceed with role change
          setPendingRoleChange({ 
            userId: selectedUserId, 
            newRole
          });
        } else {
          // For other role changes, just update the role
          setPendingRoleChange({ userId: selectedUserId, newRole });
        }
        setRoleChangeDialogOpen(true);
      }
      handleClose();
    };
    
    const getRoleConfig = (roleType: string) => {
      switch (roleType) {
        case 'super_admin':
          return { icon: <AdminIcon />, label: "Super Admin", color: "primary" as const };
        case 'tenant_admin':
          return { icon: <BusinessIcon />, label: "Tenant Admin", color: "secondary" as const };
        case 'user':
          return { icon: <PersonIcon />, label: "User", color: "default" as const };
        default:
          return { icon: <PersonIcon />, label: roleType, color: "default" as const };
      }
    };
    
    const roleConfig = getRoleConfig(role);
    const open = Boolean(roleMenuAnchor) && selectedUserId === userId;
    
    return (
      <Box sx={{ display: 'flex', alignItems: 'center', gap: 0.5 }}>
        <Chip 
          icon={roleConfig.icon} 
          label={roleConfig.label} 
          color={roleConfig.color} 
          size="small"
          onClick={handleClick}
          sx={{ 
            cursor: 'pointer',
            transition: 'all 0.2s ease',
            '&:hover': {
              transform: 'scale(1.05)',
              boxShadow: 2
            }
          }}
        />
        <Menu
          anchorEl={roleMenuAnchor}
          open={open}
          onClose={handleClose}
          anchorOrigin={{
            vertical: 'bottom',
            horizontal: 'left',
          }}
          transformOrigin={{
            vertical: 'top',
            horizontal: 'left',
          }}
          sx={{
            '& .MuiPaper-root': {
              minWidth: '120px',
              maxWidth: '150px',
            },
            '& .MuiMenuItem-root': {
              fontSize: '0.875rem',
              padding: '6px 12px',
              minHeight: '32px',
            },
            '& .MuiSvgIcon-root': {
              fontSize: '1rem',
            }
          }}
        >
          <MenuItem
            onClick={() => handleRoleChange('super_admin')}
            sx={{
              color: '#7b1fa2',
              '&:hover': {
                backgroundColor: '#f3e5f5',
                color: '#4a148c'
              }
            }}
          >
            <AdminIcon sx={{ mr: 1, fontSize: '1rem', color: '#7b1fa2' }} />
            Super Admin
          </MenuItem>
          <MenuItem
            onClick={() => handleRoleChange('tenant_admin')}
            sx={{
              color: '#1565c0',
              '&:hover': {
                backgroundColor: '#e3f2fd',
                color: '#0d47a1'
              }
            }}
          >
            <BusinessIcon sx={{ mr: 1, fontSize: '1rem', color: '#1565c0' }} />
            Tenant Admin
          </MenuItem>
          <MenuItem
            onClick={() => handleRoleChange('user')}
            sx={{
              color: '#424242',
              '&:hover': {
                backgroundColor: '#f5f5f5',
                color: '#212121'
              }
            }}
          >
            <PersonIcon sx={{ mr: 1, fontSize: '1rem', color: '#424242' }} />
            User
          </MenuItem>
        </Menu>
      </Box>
    );
  };

  const handleEditUserClick = (user: User) => {
    setEditingUser(user);
    setEditUserForm({
      username: user.username,
      email: user.email,
      role: user.global_role?.role || '',
      is_active: user.is_active,
      company_id: user.company_id || null,
    });
    setEditUserDialogOpen(true);
  };

  const handleUpdateUser = async () => {
    if (!editingUser) return;

    // Create an object with only the fields that have changed
    const changedFields: UserUpdateFields = {};
    
    // Compare each field with the original user data
    if (editUserForm.username !== editingUser.username) {
      changedFields.username = editUserForm.username;
    }
    
    if (editUserForm.email !== editingUser.email) {
      changedFields.email = editUserForm.email;
    }
    
    if (editUserForm.role !== (editingUser.global_role?.role || '')) {
      changedFields.role = editUserForm.role;
    }
    
    if (editUserForm.is_active !== editingUser.is_active) {
      changedFields.is_active = editUserForm.is_active;
    }
    
    if (editUserForm.company_id !== editingUser.company_id) {
      changedFields.company_id = editUserForm.company_id;
    }

    // If no fields have changed, show a message and return early
    if (Object.keys(changedFields).length === 0) {
      setSuccessMessage('No changes detected');
      return;
    }

    try {
      const response = await apiFetch(`/api/admin/users/${editingUser.id}/`, {
        method: 'PATCH',
        headers: {
          'Content-Type': 'application/json',
        },
        body: JSON.stringify(changedFields),
      });

      if (response.ok) {
        const updatedUser = await response.json();
        
        // Update the user in the local state with all the updated information
        setUsers(users.map(user => 
          user.id === editingUser.id 
            ? { 
                ...user, 
                username: updatedUser.username,
                email: updatedUser.email,
                is_active: updatedUser.is_active,
                company_name: updatedUser.company_name,
                company_id: updatedUser.company_id,
                date_joined: updatedUser.date_joined,
                global_role: updatedUser.global_role
              }
            : user
        ));

        setEditUserDialogOpen(false);
        setEditingUser(null);
        setEditUserForm({ username: '', email: '', role: '', is_active: true, company_id: null });
        setSuccessMessage('User updated successfully');
      } else {
        const errorData = await response.json();
        let errorMessage = 'Failed to update user';
        
        if (errorData.detail) {
          errorMessage = errorData.detail;
        } else if (errorData.error) {
          errorMessage = errorData.error;
        } else if (errorData.message) {
          errorMessage = errorData.message;
        } else if (errorData.non_field_errors) {
          errorMessage = errorData.non_field_errors.join(', ');
        } else {
          // Check for field-specific errors
          const fieldErrors = Object.entries(errorData)
            .filter(([key]) => key !== 'detail' && key !== 'error' && key !== 'message')
            .map(([key, value]) => `${key}: ${Array.isArray(value) ? value.join(', ') : value}`)
            .join(', ');
          
          if (fieldErrors) {
            errorMessage = fieldErrors;
          }
        }
        
        setError(errorMessage);
      }
    } catch (error) {
      console.error('Error updating user:', error);
      setError('Failed to update user');
    }
  };

  const handleCancelEditUser = () => {
    setEditUserDialogOpen(false);
    setEditingUser(null);
    setEditUserForm({ username: '', email: '', role: '', is_active: true, company_id: null });
  };

  if (loading) {
    return (
      <Box sx={{ display: 'flex', justifyContent: 'center', alignItems: 'center', height: '100vh' }}>
        <CircularProgress />
      </Box>
    );
  }

  return (
    <Box sx={{
      width: '100%',
      padding: '16px 32px',
      bgcolor: '#f5f5f5',
      minHeight: 'calc(100vh - 56px)',
    }}>
      {/* Breadcrumbs */}
      <Box sx={{ mb: 3 }}>
        <Breadcrumbs aria-label="breadcrumb">
          <Typography color="text.primary">Dashboard</Typography>
        </Breadcrumbs>
      </Box>

      {/* Header and actions */}
      <Box display="flex" justifyContent="space-between" alignItems="center" mb={3}>
        <Typography variant="h3" component="h1" fontWeight="500">
          Super Admin Dashboard
        </Typography>
        <Box sx={{ width: 200 }} />
      </Box>

      {/* Stats Cards */}
      <Box sx={{ mb: 4, width: '100%', overflow: 'hidden' }}>
        <Box sx={{ 
          display: 'grid', 
          gridTemplateColumns: 'repeat(auto-fit, minmax(280px, 1fr))', 
          gap: 3, 
          width: '100%' 
        }}>
          <Card sx={{ height: '100%', overflow: 'hidden', width: '100%', minWidth: '260px' }}>
            <CardContent sx={{ p: 3, '&:last-child': { pb: 3 }, height: '100%' }}>
              <Typography variant="h6" color="text.secondary" sx={{ fontSize: { xs: '0.875rem', sm: '1rem' } }}>
                Total Company
              </Typography>
              <Typography 
                variant="h3" 
                sx={{ 
                  fontSize: { xs: '1.5rem', sm: '2rem', md: '2.5rem' },
                  fontWeight: 600,
                  wordBreak: 'break-word',
                  overflow: 'hidden',
                  textOverflow: 'ellipsis'
                }}
              >
                {stats.totalCompanies}
              </Typography>
            </CardContent>
          </Card>
          <Card sx={{ height: '100%', overflow: 'hidden', width: '100%', minWidth: '260px' }}>
            <CardContent sx={{ p: 3, '&:last-child': { pb: 3 }, height: '100%' }}>
              <Typography variant="h6" color="text.secondary" sx={{ fontSize: { xs: '0.875rem', sm: '1rem' } }}>
                Total Users
              </Typography>
              <Typography 
                variant="h3" 
                sx={{ 
                  fontSize: { xs: '1.5rem', sm: '2rem', md: '2.5rem' },
                  fontWeight: 600,
                  wordBreak: 'break-word',
                  overflow: 'hidden',
                  textOverflow: 'ellipsis'
                }}
              >
                {stats.totalUsers}
              </Typography>
            </CardContent>
          </Card>
          <Card sx={{ height: '100%', overflow: 'hidden', width: '100%', minWidth: '260px' }}>
            <CardContent sx={{ p: 3, '&:last-child': { pb: 3 }, height: '100%' }}>
              <Typography variant="h6" color="text.secondary" sx={{ fontSize: { xs: '0.875rem', sm: '1rem' } }}>
                Projects
              </Typography>
              <Typography 
                variant="h3" 
                sx={{ 
                  fontSize: { xs: '1.5rem', sm: '2rem', md: '2.5rem' },
                  fontWeight: 600,
                  wordBreak: 'break-word',
                  overflow: 'hidden',
                  textOverflow: 'ellipsis'
                }}
              >
                {stats.totalProjects}
              </Typography>
            </CardContent>
          </Card>
          <Card sx={{ height: '100%', overflow: 'hidden', width: '100%', minWidth: '260px' }}>
            <CardContent sx={{ p: 3, '&:last-child': { pb: 3 }, height: '100%' }}>
              <Typography variant="h6" color="text.secondary" sx={{ fontSize: { xs: '0.875rem', sm: '1rem' } }}>
                User Distribution
              </Typography>
              <Box sx={{ display: 'flex', alignItems: 'center', mt: 1 }}>
                <AdminIcon color="primary" sx={{ mr: 1, fontSize: { xs: '1rem', sm: '1.25rem' } }} />
                <Typography variant="body2" sx={{ fontSize: { xs: '0.75rem', sm: '0.875rem' } }}>
                  Super Admins: {stats.superAdmins}
                </Typography>
              </Box>
              <Box sx={{ display: 'flex', alignItems: 'center', mt: 0.5 }}>
                <BusinessIcon color="secondary" sx={{ mr: 1, fontSize: { xs: '1rem', sm: '1.25rem' } }} />
                <Typography variant="body2" sx={{ fontSize: { xs: '0.75rem', sm: '0.875rem' } }}>
                  Tenant Admins: {stats.tenantAdmins}
                </Typography>
              </Box>
              <Box sx={{ display: 'flex', alignItems: 'center', mt: 0.5 }}>
                <PersonIcon sx={{ mr: 1, fontSize: { xs: '1rem', sm: '1.25rem' } }} />
                <Typography variant="body2" sx={{ fontSize: { xs: '0.75rem', sm: '0.875rem' } }}>
                  Users: {stats.regularUsers}
                </Typography>
              </Box>
            </CardContent>
          </Card>
        </Box>
      </Box>

      <Paper sx={{ mb: 3 }}>
        <Tabs value={activeTab} onChange={handleTabChange} centered>
          <Tab label="Company" />
          <Tab label="Users" />
<<<<<<< HEAD
          <Tab label="Companies" />
          <Tab label="System Settings" />
          <Tab label="Scraper Configuration" />
=======
          <Tab label="Scraper Configuration" />
          <Tab label="System Settings" />
>>>>>>> 7f2c392a
        </Tabs>
      </Paper>

      {/* Search and Add Button - Only for Companies and Users tabs */}
      {(activeTab === 0 || activeTab === 1) && (
        <Box sx={{ display: 'flex', justifyContent: 'space-between', mb: 2 }}>
          <Box sx={{ display: 'flex', gap: 2, alignItems: 'center' }}>
            {activeTab === 1 && (
              <FormControl size="small" sx={{ minWidth: 150 }}>
                <InputLabel>Filter by Role</InputLabel>
                <Select
                  value={roleFilter}
                  label="Filter by Role"
                  onChange={(e) => setRoleFilter(e.target.value)}
                >
                  <MenuItem value="all">All Roles</MenuItem>
                  <MenuItem value="super_admin">Super Admin</MenuItem>
                  <MenuItem value="tenant_admin">Tenant Admin</MenuItem>
                  <MenuItem value="user">User</MenuItem>
                </Select>
              </FormControl>
            )}
            <TextField
              placeholder="Search..."
              variant="outlined"
              size="small"
              value={search}
              onChange={(e) => setSearch(e.target.value)}
              sx={{ width: 300 }}
              InputProps={{
                startAdornment: (
                  <InputAdornment position="start">
                    <SearchIcon />
                  </InputAdornment>
                ),
              }}
            />
          </Box>
          {activeTab === 0 && (
            <Button
              variant="contained"
              startIcon={<AddIcon />}
              onClick={() => setOpenCompanyDialog(true)}
            >
              Add Company
            </Button>
          )}
          {activeTab === 1 && (
            <Button
              variant="contained"
              startIcon={<AddIcon />}
              onClick={() => {
              setOpenUserDialog(true);
              resetNewUser(); // Generate random password when opening dialog
            }}
            >
              Add User
            </Button>
          )}
        </Box>
      )}



      {/* Company Tab */}
      {activeTab === 0 && (
        <TableContainer component={Paper}>
          <Table>
            <TableHead>
              <TableRow>
                <TableCell>ID</TableCell>
                <TableCell>Name</TableCell>
                <TableCell>Status</TableCell>
                <TableCell>Description</TableCell>
                <TableCell>Created</TableCell>
                <TableCell align="right">Actions</TableCell>
              </TableRow>
            </TableHead>
            <TableBody>
              {filteredCompanies.length > 0 ? (
                filteredCompanies.map((company) => (
                  <TableRow key={company.id}>
                    <TableCell>{company.id}</TableCell>
                    <TableCell>{company.name}</TableCell>
                    <TableCell>
                      <Chip
                        label={company.status_display}
                        color={company.status === 'active' ? 'success' : company.status === 'inactive' ? 'default' : 'warning'}
                        size="small"
                      />
                    </TableCell>
                    <TableCell>
                      {company.description ? (
                        <Typography variant="body2" sx={{ maxWidth: 200, overflow: 'hidden', textOverflow: 'ellipsis', whiteSpace: 'nowrap' }}>
                          {company.description}
                        </Typography>
                      ) : '-'}
                    </TableCell>
                    <TableCell>{new Date(company.created_at).toLocaleDateString()}</TableCell>
                    <TableCell align="right">
                      <IconButton 
                        size="small" 
                        color="primary"
                        onClick={() => handleEditCompanyClick(company)}
                        sx={{ mr: 1 }}
                      >
                        <EditIcon />
                      </IconButton>
                      <IconButton 
                        size="small" 
                        sx={{ 
                          color: '#d32f2f',
                          '&:hover': {
                            backgroundColor: '#f44336',
                            color: 'white'
                          }
                        }}
                        onClick={() => handleDeleteCompanyClick(company.id)}
                      >
                        <DeleteIcon />
                      </IconButton>
                    </TableCell>
                  </TableRow>
                ))
              ) : (
                <TableRow>
                  <TableCell colSpan={6} align="center">
                    No companies found
                  </TableCell>
                </TableRow>
              )}
            </TableBody>
          </Table>
        </TableContainer>
      )}

      {/* Users Tab */}
      {activeTab === 1 && (
        <TableContainer component={Paper}>
          <Table>
            <TableHead>
              <TableRow>
                <TableCell>ID</TableCell>
                <TableCell>Name</TableCell>
                <TableCell>Email</TableCell>
                <TableCell>Company</TableCell>
                <TableCell>Role</TableCell>
                <TableCell>Status</TableCell>
                <TableCell>Created Date</TableCell>
                <TableCell align="right">Actions</TableCell>
              </TableRow>
            </TableHead>
            <TableBody>
              {filteredUsers.length > 0 ? (
                filteredUsers.map((user) => (
                  <TableRow key={user.id}>
                    <TableCell>{user.id}</TableCell>
                    <TableCell>{user.username}</TableCell>
                    <TableCell>{user.email}</TableCell>
                    <TableCell>{user.company_name || '-'}</TableCell>
                    <TableCell>
                      {getRoleChip(user.global_role?.role, user.id)}
                    </TableCell>
                    <TableCell>
                      <Chip
                        icon={user.is_active ? <CheckCircleIcon /> : <CancelIcon />}
                        label={user.is_active ? 'Active' : 'Inactive'}
                        color={user.is_active ? 'success' : 'error'}
                        size="small"
                        variant="filled"
                        onClick={() => handleStatusChangeClick(user.id, user.is_active)}
                        sx={{ 
                          cursor: 'pointer',
                          transition: 'all 0.3s ease',
                          fontWeight: 400,
                          fontSize: '0.75rem',
                          minWidth: '80px',
                          backgroundColor: user.is_active ? '#219653' : '#d32f2f', // lighter dark green or dark red
                          color: '#fff',
                          '&:hover': {
                            transform: 'scale(1.08)',
                            boxShadow: '0 4px 12px rgba(0,0,0,0.15)',
                            filter: 'brightness(1.1)',
                            backgroundColor: user.is_active
                              ? '#17643a' // darker green on hover
                              : '#b71c1c', // darker red on hover for inactive
                          },
                          '& .MuiChip-icon': {
                            fontSize: '0.85rem',
                            marginLeft: '4px'
                          },
                          '& .MuiChip-label': {
                            paddingLeft: '4px',
                            paddingRight: '8px'
                          }
                        }}
                      />
                    </TableCell>
                    <TableCell>{new Date(user.date_joined).toLocaleDateString()}</TableCell>
                    <TableCell align="right">
                      <IconButton 
                        size="small" 
                        color="primary"
                        onClick={() => handleEditUserClick(user)}
                        sx={{ mr: 1 }}
                        title="Edit user"
                      >
                        <EditIcon />
                      </IconButton>
                      <IconButton 
                        sx={{ 
                          color: '#d32f2f',
                          '&:hover': {
                            backgroundColor: '#f44336',
                            color: 'white'
                          }
                        }}
                        onClick={() => handleDeleteUserClick(user.id)}
                        size="small"
                        title="Delete user"
                      >
                        <DeleteIcon />
                      </IconButton>
                    </TableCell>
                  </TableRow>
                ))
              ) : (
                <TableRow>
                  <TableCell colSpan={8} align="center">
                    No users found
                  </TableCell>
                </TableRow>
              )}
            </TableBody>
          </Table>
        </TableContainer>
      )}

      {/* Scrapper Configuration Tab */}
      {activeTab === 2 && (
        <Box>
          <Typography variant="h4" gutterBottom component="h1">
<<<<<<< HEAD
            Scraper Configuration
          </Typography>
          <Typography variant="body1" color="text.secondary" paragraph sx={{ mb: 3 }}>
            Manage your platform-specific scraper configurations for automated data scraping. Each platform and service requires its own configuration with a unique dataset ID.
=======
            Scrapper Configuration
          </Typography>
          <Typography variant="body1" color="text.secondary" paragraph sx={{ mb: 3 }}>
            Manage your platform-specific Scraper configurations for automated data scraping. Each platform requires its own configuration with a unique dataset ID.
>>>>>>> 7f2c392a
          </Typography>

          {/* Platform Overview Cards */}
          <Card sx={{ 
            mb: 4, 
            background: 'linear-gradient(135deg, #f8f9fa 0%, #e9ecef 100%)',
            border: '1px solid #dee2e6',
            borderRadius: 2,
            boxShadow: '0 4px 12px rgba(0,0,0,0.05)'
          }}>
            <CardContent sx={{ p: 3 }}>
              <Typography variant="h5" sx={{ mb: 2, fontWeight: 600, color: '#495057' }}>
                Platform-Specific Configurations
              </Typography>
              <Typography variant="body1" sx={{ mb: 3, color: '#6c757d', lineHeight: 1.6 }}>
                The automated batch scraper requires separate Scraper configurations for each social media platform. 
                Each platform uses different dataset structures and may require different API tokens.
              </Typography>
              
              <Box sx={{ display: 'grid', gridTemplateColumns: 'repeat(auto-fit, minmax(280px, 1fr))', gap: 2 }}>
                {[
                  { value: 'facebook_posts', label: 'Facebook Posts', icon: <FacebookIcon />, color: '#1877F2', description: 'Scrape Facebook posts and content' },
                  { value: 'facebook_reels', label: 'Facebook Reels', icon: <FacebookIcon />, color: '#1877F2', description: 'Collect Facebook video content' },
                  { value: 'facebook_comments', label: 'Facebook Comments', icon: <FacebookIcon />, color: '#1877F2', description: 'Extract comment data from posts' },
                  { value: 'instagram_posts', label: 'Instagram Posts', icon: <InstagramIcon />, color: '#E4405F', description: 'Scrape Instagram posts and images' },
                  { value: 'instagram_reels', label: 'Instagram Reels', icon: <InstagramIcon />, color: '#E4405F', description: 'Collect Instagram video content' },
                  { value: 'instagram_comments', label: 'Instagram Comments', icon: <InstagramIcon />, color: '#E4405F', description: 'Extract comment data from posts' },
                  { value: 'linkedin_posts', label: 'LinkedIn Posts', icon: <LinkedInIcon />, color: '#0A66C2', description: 'Scrape LinkedIn posts and articles' },
                  { value: 'tiktok_posts', label: 'TikTok Posts', icon: <MusicVideoIcon />, color: '#000000', description: 'Collect TikTok video content' },
                ].map((platform) => {
                  const hasConfig = brightdataConfigs.some(c => c.platform === platform.value);
                  return (
                    <Paper
                      key={platform.value}
                      elevation={hasConfig ? 3 : 1}
                      sx={{
                        p: 2,
                        borderRadius: 2,
                        border: hasConfig ? `2px solid #28a745` : '1px solid #dee2e6',
                        background: hasConfig ? 'linear-gradient(135deg, #d4edda 0%, #c3e6cb 100%)' : 'white',
                        transition: 'all 0.3s ease',
                        cursor: 'pointer',
                        '&:hover': {
                          transform: 'translateY(-2px)',
                          boxShadow: hasConfig ? '0 8px 25px rgba(40, 167, 69, 0.2)' : '0 6px 20px rgba(0,0,0,0.1)'
                        }
                      }}
                    >
                      <Box sx={{ display: 'flex', alignItems: 'center', mb: 1 }}>
                        <Box
                          sx={{
                            width: 40,
                            height: 40,
                            borderRadius: '50%',
                            display: 'flex',
                            alignItems: 'center',
                            justifyContent: 'center',
                            backgroundColor: platform.color,
                            color: 'white',
                            mr: 2,
                            boxShadow: '0 2px 8px rgba(0,0,0,0.15)'
                          }}
                        >
                          {platform.icon}
                        </Box>
                        <Box sx={{ flex: 1 }}>
                          <Typography variant="h6" sx={{ fontWeight: 600, color: '#495057' }}>
                            {platform.label}
                          </Typography>
                          <Typography variant="body2" sx={{ color: '#6c757d', fontSize: '0.875rem' }}>
                            {platform.description}
                          </Typography>
                        </Box>
                        <Box sx={{ display: 'flex', alignItems: 'center' }}>
                          {hasConfig ? (
                            <Chip
                              label="Configured"
                              size="small"
                              color="success"
                              sx={{ 
                                fontWeight: 600,
                                '& .MuiChip-label': { px: 1.5 }
                              }}
                            />
                          ) : (
                            <Chip
                              label="Not Configured"
                              size="small"
                              variant="outlined"
                              sx={{ 
                                fontWeight: 500,
                                color: '#6c757d',
                                borderColor: '#dee2e6',
                                '& .MuiChip-label': { px: 1.5 }
                              }}
                            />
                          )}
                        </Box>
                      </Box>
                    </Paper>
                  );
                })}
              </Box>
<<<<<<< HEAD
=======
              
              <Box sx={{ mt: 3, p: 2, backgroundColor: '#f8f9fa', borderRadius: 1, border: '1px solid #e9ecef' }}>
                <Typography variant="body2" sx={{ color: '#6c757d', textAlign: 'center' }}>
                  💡 <strong>Tip:</strong> Configure at least one platform to enable automated data scraping. 
                  Each platform requires a unique Scraper dataset ID and API token.
                </Typography>
              </Box>
>>>>>>> 7f2c392a
            </CardContent>
          </Card>

          {/* Configurations Table */}
          <Card sx={{ mb: 4 }}>
            <CardContent>
              <Box sx={{ display: 'flex', justifyContent: 'space-between', alignItems: 'center', mb: 2 }}>
                <Typography variant="h6">
                  API Configurations
                </Typography>
                <Button 
                  variant="contained" 
                  startIcon={<AddIcon />} 
                  onClick={() => {
                    setEditConfigId(null);
                    setBrightdataForm({ name: '', platform: '', description: '', apiToken: '', datasetId: '', isActive: true });
                    setBrightdataDialogOpen(true);
                  }}
                >
                  Add New Configuration
                </Button>
              </Box>

              {brightdataLoading ? (
                <Box sx={{ display: 'flex', justifyContent: 'center', py: 4 }}>
                  <CircularProgress />
                </Box>
              ) : (
                <TableContainer component={Paper}>
                  <Table>
                    <TableHead>
                      <TableRow>
                        <TableCell>Status</TableCell>
                        <TableCell>Platform</TableCell>
                        <TableCell>Name</TableCell>
                        <TableCell>Dataset ID</TableCell>
                        <TableCell>Created</TableCell>
                        <TableCell>Updated</TableCell>
                        <TableCell>Actions</TableCell>
                      </TableRow>
                    </TableHead>
                    <TableBody>
                      {brightdataConfigs.length === 0 ? (
                        <TableRow>
                          <TableCell colSpan={7} align="center">
                            No configurations found. Click "Add New Configuration" to create one.
                          </TableCell>
                        </TableRow>
                      ) : (
                        brightdataConfigs.map((config) => (
                          <TableRow key={config.id}>
                            <TableCell>
                              <Chip
                                label={config.is_active ? "Active" : "Inactive"}
                                color={config.is_active ? "success" : "default"}
                                size="small"
                              />
                            </TableCell>
                            <TableCell>
                              <Box sx={{ display: 'flex', alignItems: 'center' }}>
                                {config.platform === 'linkedin_posts' && <LinkedInIcon />}
                                {config.platform === 'tiktok_posts' && <MusicVideoIcon />}
                                {config.platform.includes('instagram') && <InstagramIcon />}
                                {config.platform.includes('facebook') && <FacebookIcon />}
                                <Typography sx={{ ml: 1 }}>
                                  {config.platform_display || config.platform}
                                </Typography>
                              </Box>
                            </TableCell>
                            <TableCell>{config.name}</TableCell>
                            <TableCell>{config.dataset_id}</TableCell>
                            <TableCell>{new Date(config.created_at).toLocaleString()}</TableCell>
                            <TableCell>{new Date(config.updated_at).toLocaleString()}</TableCell>
                            <TableCell>
                              <IconButton size="small" onClick={() => handleEditConfig(config)}>
                                <EditIcon />
                              </IconButton>
                              <IconButton 
                                size="small" 
                                sx={{ 
                                  color: '#d32f2f',
                                  '&:hover': {
                                    backgroundColor: '#f44336',
                                    color: 'white'
                                  }
                                }}
                                onClick={() => handleDeleteClick(config.id)}
                              >
                                <DeleteIcon />
                              </IconButton>
                            </TableCell>
                          </TableRow>
                        ))
                      )}
                    </TableBody>
                  </Table>
                </TableContainer>
              )}
            </CardContent>
          </Card>
        </Box>
      )}

      {/* System Settings Tab */}
      {activeTab === 3 && (
        <Paper sx={{ p: 3 }}>
          <Typography variant="h6" gutterBottom>System Settings</Typography>
          <Typography variant="body1" color="text.secondary" paragraph>
            This section is under development. It will include settings for:
          </Typography>
          <ul>
            <li>Email configuration</li>
            <li>Storage settings</li>
            <li>Security policies</li>
            <li>API rate limits</li>
            <li>Backup and maintenance</li>
          </ul>
        </Paper>
      )}

             {/* Create User Dialog */}
       <Dialog open={openUserDialog} onClose={() => setOpenUserDialog(false)} maxWidth="sm" fullWidth>
         <DialogTitle>Create New User</DialogTitle>
         <DialogContent>
           <DialogContentText sx={{ mb: 2 }}>
             Enter the user's information below. A secure password will be automatically generated and sent to their email address.
           </DialogContentText>
          <TextField
            label="Name"
            fullWidth
            margin="normal"
            value={newUser.username}
            onChange={(e) => setNewUser({ ...newUser, username: e.target.value })}
            required
          />
                       <TextField
               label="Email"
               type="email"
               fullWidth
               margin="normal"
               value={newUser.email}
               onChange={(e) => setNewUser({ ...newUser, email: e.target.value })}
               required
             />
             
                            <Autocomplete
                 options={companies.filter(company => company.status === 'active')}
                 getOptionLabel={(option) => option.name}
                 value={companies.find(company => company.id === newUser.company_id) || null}
                 onChange={(event, newValue) => {
                   setNewUser({
                     ...newUser,
                     company_id: newValue ? newValue.id : null
                   });
                 }}
                 renderInput={(params) => (
                   <TextField
                     {...params}
                     label="Company"
                     margin="normal"
                     fullWidth
                     required
                                      disabled={newUser.role === 'super_admin'}
                 helperText={newUser.role === 'super_admin' ? 'Super admins are automatically assigned to Future Objects company' : ''}
                   />
                 )}
                 filterOptions={(options, { inputValue }) => {
                   return options.filter(option =>
                     option.name.toLowerCase().includes(inputValue.toLowerCase())
                   );
                 }}
                 isOptionEqualToValue={(option, value) => option.id === value.id}
                 noOptionsText="no companies found"
                 disabled={newUser.role === 'super_admin'}
               />

          <FormControl fullWidth margin="normal">
            <InputLabel>Role</InputLabel>
            <Select
              value={newUser.role}
              label="Role"
              onChange={(e) => {
                const newRole = e.target.value;
                
                // If changing to super_admin, check if Future Objects company is selected
                if (newRole === 'super_admin') {
                  const futureObjectsCompany = companies.find(company => 
                    company.name.toLowerCase() === 'future objects' && company.status === 'active'
                  );
                  if (!futureObjectsCompany) {
                    setError('Future Objects company not found. Please create the Future Objects company first.');
                    return;
                  }
                  if (newUser.company_id !== futureObjectsCompany.id) {
                    setError('To assign Super Admin role, the user must be assigned to the Future Objects company. Please select Future Objects as the company first.');
                    return;
                  }
                }
                
                setNewUser({ 
                  ...newUser, 
                  role: newRole
                });
              }}
            >
              <MenuItem value="super_admin">Super Admin</MenuItem>
              <MenuItem value="tenant_admin">Tenant Admin</MenuItem>
              <MenuItem value="user">User</MenuItem>
            </Select>
          </FormControl>
        </DialogContent>
        <DialogActions>
          <Button onClick={() => {
            setOpenUserDialog(false);
          }} disabled={isCreatingUser}>Cancel</Button>
          <Button 
            onClick={handleCreateUser} 
            variant="contained" 
            color="primary"
            disabled={isCreatingUser}
            startIcon={isCreatingUser ? <CircularProgress size={20} /> : null}
          >
            {isCreatingUser ? 'Creating...' : 'Create'}
          </Button>
        </DialogActions>
      </Dialog>

      {/* Create Company Dialog */}
      <Dialog open={openCompanyDialog} onClose={() => setOpenCompanyDialog(false)} maxWidth="sm" fullWidth>
        <DialogTitle>Create New Company</DialogTitle>
        <DialogContent>
          <TextField
            label="Company Name"
            fullWidth
            margin="normal"
            value={newCompany.name}
            onChange={(e) => setNewCompany({ ...newCompany, name: e.target.value })}
            required
          />

          <FormControl fullWidth margin="normal">
            <InputLabel>Status</InputLabel>
                    <Select
          value={newCompany.status}
          label="Status"
          onChange={(e) => setNewCompany({ ...newCompany, status: e.target.value })}
        >
          <MenuItem value="active">Active</MenuItem>
          <MenuItem value="inactive">Inactive</MenuItem>
        </Select>
          </FormControl>
          <TextField
            label="Description"
            fullWidth
            margin="normal"
            multiline
            rows={3}
            value={newCompany.description}
            onChange={(e) => setNewCompany({ ...newCompany, description: e.target.value })}
          />
        </DialogContent>
        <DialogActions>
          <Button onClick={() => setOpenCompanyDialog(false)} disabled={isCreatingCompany}>Cancel</Button>
          <Button 
            onClick={handleCreateCompany} 
            variant="contained" 
            color="primary"
            disabled={isCreatingCompany}
            startIcon={isCreatingCompany ? <CircularProgress size={20} /> : null}
          >
            {isCreatingCompany ? 'Creating...' : 'Create'}
          </Button>
        </DialogActions>
      </Dialog>

      {/* Edit Company Dialog */}
      <Dialog open={editCompanyDialogOpen} onClose={handleCancelEditCompany} maxWidth="sm" fullWidth>
        <DialogTitle>Edit Company</DialogTitle>
        <DialogContent>
          <TextField
            label="Company Name"
            fullWidth
            margin="normal"
            value={editingCompany?.name || ''}
            onChange={(e) => setEditingCompany(editingCompany ? { ...editingCompany, name: e.target.value } : null)}
            required
          />

          <FormControl fullWidth margin="normal">
            <InputLabel>Status</InputLabel>
            <Select
              value={editingCompany?.status || 'active'}
              label="Status"
              onChange={(e) => setEditingCompany(editingCompany ? { ...editingCompany, status: e.target.value } : null)}
            >
              <MenuItem value="active">Active</MenuItem>
              <MenuItem value="inactive">Inactive</MenuItem>
            </Select>
          </FormControl>
          <TextField
            label="Description"
            fullWidth
            margin="normal"
            multiline
            rows={3}
            value={editingCompany?.description || ''}
            onChange={(e) => setEditingCompany(editingCompany ? { ...editingCompany, description: e.target.value } : null)}
          />
        </DialogContent>
        <DialogActions>
          <Button onClick={handleCancelEditCompany}>Cancel</Button>
          <Button onClick={handleUpdateCompany} variant="contained" color="primary">
            Update
          </Button>
        </DialogActions>
      </Dialog>

      {/* Scraper Configuration Dialog */}
      <Dialog open={brightdataDialogOpen} onClose={() => setBrightdataDialogOpen(false)} maxWidth="sm" fullWidth>
        <DialogTitle>{editConfigId !== null ? 'Edit Configuration' : 'Add New Scraper Configuration'}</DialogTitle>
        <DialogContent>
          <DialogContentText sx={{ mb: 2 }}>
            {editConfigId !== null 
              ? 'Edit your Scraper configuration. API tokens are securely stored and will not be displayed.'
              : 'Create a new Scraper configuration for data scraping. API tokens are securely stored and encrypted.'
            }
          </DialogContentText>
          <TextField
            autoFocus
            margin="dense"
            label="Configuration Name"
            fullWidth
            value={brightdataForm.name}
            onChange={(e) => setBrightdataForm({ ...brightdataForm, name: e.target.value })}
            sx={{ mb: 2 }}
          />
          <TextField
            margin="dense"
            label="Description (Optional)"
            fullWidth
            value={brightdataForm.description}
            onChange={(e) => setBrightdataForm({ ...brightdataForm, description: e.target.value })}
            sx={{ mb: 2 }}
          />
          <FormControl fullWidth sx={{ mb: 2 }}>
            <InputLabel>Platform</InputLabel>
            <Select
              value={brightdataForm.platform}
              onChange={(e) => {
                const selectedPlatform = e.target.value;
                let datasetId = '';
                
                // Set dataset ID based on platform selection
                switch (selectedPlatform) {
                  case 'linkedin_posts':
                    datasetId = 'gd_lyy3tktm25m4avu764';
                    break;
                  case 'tiktok_posts':
                    datasetId = 'gd_lu702nij2f790tmv9h';
                    break;
                  case 'instagram_posts':
                    datasetId = 'gd_lk5ns7kz21pck8jpis';
                    break;
                  case 'instagram_reels':
                    datasetId = 'gd_lyclm20il4r5helnj';
                    break;
                  case 'instagram_comments':
                    datasetId = 'gd_ltppn085pokosxh13';
                    break;
                  case 'facebook_comments':
                    datasetId = 'gd_lkay758p1eanlolqw8';
                    break;
                  case 'facebook_reels':
                    datasetId = 'gd_lyclm3ey2q6rww027t';
                    break;
                  case 'facebook_posts':
                    datasetId = 'gd_lkaxegm826bjpoo9m5';
                    break;
                  default:
                    datasetId = '';
                }
                
                setBrightdataForm({ 
                  ...brightdataForm, 
                  platform: selectedPlatform,
                  datasetId: datasetId
                });
              }}
              label="Platform"
            >
              <MenuItem value="linkedin_posts">
                <Box sx={{ display: 'flex', alignItems: 'center' }}>
                  <LinkedInIcon />
                  <Typography sx={{ ml: 1 }}>LinkedIn Posts</Typography>
                </Box>
              </MenuItem>
              <MenuItem value="tiktok_posts">
                <Box sx={{ display: 'flex', alignItems: 'center' }}>
                  <MusicVideoIcon />
                  <Typography sx={{ ml: 1 }}>TikTok Posts</Typography>
                </Box>
              </MenuItem>
              <MenuItem value="instagram_posts">
                <Box sx={{ display: 'flex', alignItems: 'center' }}>
                  <InstagramIcon />
                  <Typography sx={{ ml: 1 }}>Instagram Posts</Typography>
                </Box>
              </MenuItem>
              <MenuItem value="instagram_reels">
                <Box sx={{ display: 'flex', alignItems: 'center' }}>
                  <InstagramIcon />
                  <Typography sx={{ ml: 1 }}>Instagram Reels</Typography>
                </Box>
              </MenuItem>
              <MenuItem value="instagram_comments">
                <Box sx={{ display: 'flex', alignItems: 'center' }}>
                  <InstagramIcon />
                  <Typography sx={{ ml: 1 }}>Instagram Comments</Typography>
                </Box>
              </MenuItem>
              <MenuItem value="facebook_comments">
                <Box sx={{ display: 'flex', alignItems: 'center' }}>
                  <FacebookIcon />
                  <Typography sx={{ ml: 1 }}>Facebook Comments</Typography>
                </Box>
              </MenuItem>
              <MenuItem value="facebook_reels">
                <Box sx={{ display: 'flex', alignItems: 'center' }}>
                  <FacebookIcon />
                  <Typography sx={{ ml: 1 }}>Facebook Reels</Typography>
                </Box>
              </MenuItem>
              <MenuItem value="facebook_posts">
                <Box sx={{ display: 'flex', alignItems: 'center' }}>
                  <FacebookIcon />
                  <Typography sx={{ ml: 1 }}>Facebook Posts</Typography>
                </Box>
              </MenuItem>
            </Select>
          </FormControl>
          <TextField
            margin="dense"
            label="Dataset ID"
            fullWidth
            value={brightdataForm.datasetId}
            InputProps={{
              readOnly: true,
            }}
            sx={{ mb: 2 }}
            helperText="Automatically set based on the selected platform"
          />
          <TextField
            margin="dense"
            label="API Token"
            type="password"
            fullWidth
            value={brightdataForm.apiToken}
            onChange={(e) => setBrightdataForm({ ...brightdataForm, apiToken: e.target.value })}
            helperText={
              editConfigId !== null 
                ? "Leave empty to keep existing token unchanged" 
                : "Authentication API token assigned to access to the services"
            }
            placeholder={editConfigId !== null ? "••••••••••••••••" : ""}
            sx={{ mb: 2 }}
            InputProps={{
              endAdornment: editConfigId !== null && brightdataForm.apiToken === '' ? (
                <InputAdornment position="end">
                  <Chip 
                    label="Keep Existing" 
                    size="small" 
                    color="info" 
                    variant="outlined"
                  />
                </InputAdornment>
              ) : undefined
            }}
          />
          {editConfigId !== null && (
            <Alert severity="info" sx={{ mb: 2 }}>
              <Typography variant="body2">
                <strong>Security Note:</strong> For security reasons, existing API tokens are not displayed. 
                Leave the token field empty to keep the current token unchanged, or enter a new token to update it.
              </Typography>
            </Alert>
          )}
          <FormControlLabel
            control={
              <Switch
                checked={brightdataForm.isActive}
                onChange={(e) => setBrightdataForm({ ...brightdataForm, isActive: e.target.checked })}
                color="primary"
              />
            }
            label="Active Configuration"
            sx={{ mb: 2 }}
          />
        </DialogContent>
        <DialogActions>
          <Button onClick={() => setBrightdataDialogOpen(false)}>Cancel</Button>
          <Button 
            onClick={handleCreateBrightdataConfig}
            variant="contained" 
            color="primary"
            disabled={isSubmitting}
          >
            {isSubmitting ? <CircularProgress size={24} /> : (editConfigId !== null ? 'Update' : 'Create')}
          </Button>
        </DialogActions>
      </Dialog>

             {/* Success Message */}
       {successMessage && (
         <Snackbar 
           open={!!successMessage} 
           autoHideDuration={6000} 
           onClose={() => setSuccessMessage(null)}
         >
           <Alert 
             onClose={() => setSuccessMessage(null)} 
             severity="success" 
             sx={{ width: '100%' }}
           >
             {successMessage}
           </Alert>
         </Snackbar>
       )}

       {/* Error Message */}
       {error && (
         <Snackbar 
           open={!!error} 
           autoHideDuration={6000} 
           onClose={() => setError(null)}
         >
           <Alert 
             onClose={() => setError(null)} 
             severity="error" 
             sx={{ width: '100%' }}
           >
             {error}
           </Alert>
         </Snackbar>
       )}

             {/* Delete Confirmation Dialog for Scraper Configurations */}
       <Dialog
         open={deleteDialogOpen}
         onClose={handleCancelDelete}
       >
         <DialogTitle>Confirm Deletion</DialogTitle>
         <DialogContent>
           <DialogContentText>
             Are you sure you want to delete this configuration? This action cannot be undone.
           </DialogContentText>
         </DialogContent>
         <DialogActions>
           <Button onClick={handleCancelDelete}>Cancel</Button>
           <Button onClick={handleConfirmDelete} color="error" variant="contained">
             Delete
           </Button>
         </DialogActions>
       </Dialog>

       {/* Delete User Confirmation Dialog */}
       <Dialog
         open={deleteUserDialogOpen}
         onClose={handleCancelDeleteUser}
       >
         <DialogTitle>Confirm User Deletion</DialogTitle>
         <DialogContent>
           <DialogContentText>
             Are you sure you want to delete this user? This action cannot be undone and will permanently remove the user from the system.
           </DialogContentText>
         </DialogContent>
         <DialogActions>
           <Button onClick={handleCancelDeleteUser}>Cancel</Button>
           <Button
             onClick={handleConfirmDeleteUser}
             variant="contained"
             sx={{
               backgroundColor: '#d32f2f',
               color: '#fff',
               '&:hover': {
                 backgroundColor: '#b71c1c',
                 color: '#fff',
               },
             }}
           >
             Delete User
           </Button>
         </DialogActions>
       </Dialog>

       {/* Delete Company Confirmation Dialog */}
       <Dialog
         open={deleteCompanyDialogOpen}
         onClose={handleCancelDeleteCompany}
       >
         <DialogTitle>Confirm Company Deletion</DialogTitle>
         <DialogContent>
           <DialogContentText>
             Are you sure you want to delete this company? This action cannot be undone and will permanently remove the company and all associated data.
           </DialogContentText>
         </DialogContent>
         <DialogActions>
           <Button onClick={handleCancelDeleteCompany}>Cancel</Button>
           <Button 
             onClick={handleConfirmDeleteCompany}
             variant="contained"
             sx={{
               backgroundColor: '#d32f2f',
               color: '#fff',
               '&:hover': {
                 backgroundColor: '#b71c1c',
                 color: '#fff',
               },
             }}
           >
             Delete Company
           </Button>
         </DialogActions>
       </Dialog>

       {/* Role Change Confirmation Dialog */}
       <Dialog
         open={roleChangeDialogOpen}
         onClose={handleCancelRoleChange}
       >
         <DialogTitle>Confirm Role Change</DialogTitle>
         <DialogContent>
           <DialogContentText>
             Are you sure you want to change this user's role to{' '}
             <strong>
               {pendingRoleChange?.newRole === 'super_admin' ? 'Super Admin' :
                pendingRoleChange?.newRole === 'tenant_admin' ? 'Tenant Admin' : 'User'}
             </strong>?
             <br></br>
             This action will immediately update the user's permissions and access levels.
             {pendingRoleChange?.newRole === 'super_admin' && (
               <>
                 <br></br>
                 <strong>Note:</strong> This user is already assigned to the Future Objects company, so the role change can proceed.
               </>
             )}
           </DialogContentText>
         </DialogContent>
         <DialogActions>
           <Button onClick={handleCancelRoleChange}>Cancel</Button>
           <Button 
             onClick={handleConfirmRoleChange} 
             variant="contained"
             sx={{
               backgroundColor: '#d32f2f',
               color: '#fff',
               '&:hover': {
                 backgroundColor: '#b71c1c',
                 color: '#fff',
               },
             }}
           >
             Confirm Role Change
           </Button>
         </DialogActions>
       </Dialog>

       {/* Status Change Confirmation Dialog */}
       <Dialog
         open={statusChangeDialogOpen}
         onClose={handleCancelStatusChange}
       >
         <DialogTitle>Confirm Status Change</DialogTitle>
         <DialogContent>
           <DialogContentText>
             Are you sure you want to change this user's status to{' '}
             <strong>
               {pendingStatusChange?.newStatus ? 'Active' : 'Inactive'}
             </strong>?
             <br></br>
             {pendingStatusChange?.newStatus 
               ? 'This will allow the user to access the system and perform their assigned tasks.'
               : 'This will prevent the user from accessing the system and performing any actions.'
             }
           </DialogContentText>
         </DialogContent>
         <DialogActions>
           <Button onClick={handleCancelStatusChange}>Cancel</Button>
           <Button 
             onClick={handleConfirmStatusChange} 
             variant="contained"
             sx={{
               backgroundColor: '#d32f2f',
               color: '#fff',
               '&:hover': {
                 backgroundColor: '#b71c1c',
                 color: '#fff',
               },
             }}
           >
             Confirm Status Change
           </Button>
         </DialogActions>
       </Dialog>

       {/* Company Status Change Confirmation Dialog */}
       <Dialog
         open={companyStatusChangeDialogOpen}
         onClose={handleCancelCompanyStatusChange}
       >
         <DialogTitle>Confirm Company Status Change</DialogTitle>
         <DialogContent>
           <DialogContentText>
             Are you sure you want to change this company's status from{' '}
             <strong>
               {pendingCompanyStatusChange?.oldStatus === 'active' ? 'Active' : 'Inactive'}
             </strong>{' '}
             to{' '}
             <strong>
               {pendingCompanyStatusChange?.newStatus === 'active' ? 'Active' : 'Inactive'}
             </strong>?
             <br></br>
             {pendingCompanyStatusChange?.newStatus === 'active'
               ? 'This will allow the company to be used for user assignments and to carry out data studies.'
               : 'This will prevent the company from being used for new user assignments and may affect existing users.'
             }
           </DialogContentText>
         </DialogContent>
         <DialogActions>
           <Button onClick={handleCancelCompanyStatusChange}>Cancel</Button>
           <Button 
             onClick={handleConfirmCompanyStatusChange} 
             variant="contained"
             sx={{
               backgroundColor: '#d32f2f',
               color: '#fff',
               '&:hover': {
                 backgroundColor: '#b71c1c',
                 color: '#fff',
               },
             }}
           >
             Confirm Status Change
           </Button>
         </DialogActions>
       </Dialog>

       {/* Edit User Dialog */}
       <Dialog open={editUserDialogOpen} onClose={handleCancelEditUser}>
         <DialogTitle>Edit User</DialogTitle>
         <DialogContent>
           <TextField
             label="Name"
             fullWidth
             margin="normal"
             value={editUserForm.username}
             onChange={(e) => setEditUserForm({ ...editUserForm, username: e.target.value })}
             required
           />
           <TextField
             label="Email"
             type="email"
             fullWidth
             margin="normal"
             value={editUserForm.email}
             onChange={(e) => setEditUserForm({ ...editUserForm, email: e.target.value })}
             required
           />
           <Autocomplete
             options={companies.filter(company => company.status === 'active')}
             getOptionLabel={(option) => option.name}
             value={companies.find(company => company.id === editUserForm.company_id) || null}
             onChange={(event, newValue) => {
               setEditUserForm({
                 ...editUserForm,
                 company_id: newValue ? newValue.id : null
               });
             }}
             renderInput={(params) => (
               <TextField
                 {...params}
                 label="Company"
                 margin="normal"
                 fullWidth
                 disabled={editUserForm.role === 'super_admin'}
                 helperText={editUserForm.role === 'super_admin' ? 'Super admins are automatically assigned to Future Objects company' : ''}
               />
             )}
             filterOptions={(options, { inputValue }) => {
               return options.filter(option =>
                 option.name.toLowerCase().includes(inputValue.toLowerCase())
               );
             }}
             isOptionEqualToValue={(option, value) => option.id === value.id}
             noOptionsText="No Companies Found"
             disabled={editUserForm.role === 'super_admin'}
           />
           <FormControl fullWidth margin="normal">
             <InputLabel>Role</InputLabel>
             <Select
               value={editUserForm.role}
               label="Role"
                             onChange={(e) => {
                const newRole = e.target.value;
                
                // If changing to super_admin, check if Future Objects company is selected
                if (newRole === 'super_admin') {
                  const futureObjectsCompany = companies.find(company => 
                    company.name.toLowerCase() === 'future objects' && company.status === 'active'
                  );
                  if (!futureObjectsCompany) {
                    setError('Future Objects company not found. Please create the Future Objects company first.');
                    return;
                  }
                  if (editUserForm.company_id !== futureObjectsCompany.id) {
                    setError('To assign Super Admin role, the user must be assigned to the Future Objects company. Please select Future Objects as the company first.');
                    return;
                  }
                }
                
                setEditUserForm({ 
                  ...editUserForm, 
                  role: newRole
                });
              }}
             >
               <MenuItem value="super_admin">Super Admin</MenuItem>
               <MenuItem value="tenant_admin">Tenant Admin</MenuItem>
               <MenuItem value="user">User</MenuItem>
             </Select>
           </FormControl>
           <FormControl fullWidth margin="normal">
             <InputLabel>Status</InputLabel>
             <Select
               value={editUserForm.is_active ? 'active' : 'inactive'}
               label="Status"
               onChange={(e) => setEditUserForm({ ...editUserForm, is_active: e.target.value === 'active' })}
             >
               <MenuItem value="active">Active</MenuItem>
               <MenuItem value="inactive">Inactive</MenuItem>
             </Select>
           </FormControl>
         </DialogContent>
         <DialogActions>
           <Button onClick={handleCancelEditUser}>Cancel</Button>
           <Button onClick={handleUpdateUser} variant="contained" color="primary">
             Update
           </Button>
         </DialogActions>
       </Dialog>
    </Box>
  );
};

export default SuperAdminDashboard; <|MERGE_RESOLUTION|>--- conflicted
+++ resolved
@@ -1286,14 +1286,9 @@
         <Tabs value={activeTab} onChange={handleTabChange} centered>
           <Tab label="Company" />
           <Tab label="Users" />
-<<<<<<< HEAD
           <Tab label="Companies" />
           <Tab label="System Settings" />
           <Tab label="Scraper Configuration" />
-=======
-          <Tab label="Scraper Configuration" />
-          <Tab label="System Settings" />
->>>>>>> 7f2c392a
         </Tabs>
       </Paper>
 
@@ -1536,17 +1531,10 @@
       {activeTab === 2 && (
         <Box>
           <Typography variant="h4" gutterBottom component="h1">
-<<<<<<< HEAD
             Scraper Configuration
           </Typography>
           <Typography variant="body1" color="text.secondary" paragraph sx={{ mb: 3 }}>
             Manage your platform-specific scraper configurations for automated data scraping. Each platform and service requires its own configuration with a unique dataset ID.
-=======
-            Scrapper Configuration
-          </Typography>
-          <Typography variant="body1" color="text.secondary" paragraph sx={{ mb: 3 }}>
-            Manage your platform-specific Scraper configurations for automated data scraping. Each platform requires its own configuration with a unique dataset ID.
->>>>>>> 7f2c392a
           </Typography>
 
           {/* Platform Overview Cards */}
@@ -1574,6 +1562,8 @@
                   { value: 'instagram_posts', label: 'Instagram Posts', icon: <InstagramIcon />, color: '#E4405F', description: 'Scrape Instagram posts and images' },
                   { value: 'instagram_reels', label: 'Instagram Reels', icon: <InstagramIcon />, color: '#E4405F', description: 'Collect Instagram video content' },
                   { value: 'instagram_comments', label: 'Instagram Comments', icon: <InstagramIcon />, color: '#E4405F', description: 'Extract comment data from posts' },
+                  { value: 'linkedin_posts', label: 'LinkedIn Posts', icon: <LinkedInIcon />, color: '#0A66C2', description: 'Scrape LinkedIn posts and articles' },
+                  { value: 'tiktok_posts', label: 'TikTok Posts', icon: <MusicVideoIcon />, color: '#000000', description: 'Collect TikTok video content' },
                   { value: 'linkedin_posts', label: 'LinkedIn Posts', icon: <LinkedInIcon />, color: '#0A66C2', description: 'Scrape LinkedIn posts and articles' },
                   { value: 'tiktok_posts', label: 'TikTok Posts', icon: <MusicVideoIcon />, color: '#000000', description: 'Collect TikTok video content' },
                 ].map((platform) => {
@@ -1650,16 +1640,6 @@
                   );
                 })}
               </Box>
-<<<<<<< HEAD
-=======
-              
-              <Box sx={{ mt: 3, p: 2, backgroundColor: '#f8f9fa', borderRadius: 1, border: '1px solid #e9ecef' }}>
-                <Typography variant="body2" sx={{ color: '#6c757d', textAlign: 'center' }}>
-                  💡 <strong>Tip:</strong> Configure at least one platform to enable automated data scraping. 
-                  Each platform requires a unique Scraper dataset ID and API token.
-                </Typography>
-              </Box>
->>>>>>> 7f2c392a
             </CardContent>
           </Card>
 
@@ -1720,6 +1700,8 @@
                             </TableCell>
                             <TableCell>
                               <Box sx={{ display: 'flex', alignItems: 'center' }}>
+                                {config.platform === 'linkedin_posts' && <LinkedInIcon />}
+                                {config.platform === 'tiktok_posts' && <MusicVideoIcon />}
                                 {config.platform === 'linkedin_posts' && <LinkedInIcon />}
                                 {config.platform === 'tiktok_posts' && <MusicVideoIcon />}
                                 {config.platform.includes('instagram') && <InstagramIcon />}
